import type { ForgeConfig } from '@electron-forge/shared-types';
import { MakerSquirrel } from '@electron-forge/maker-squirrel';
import { MakerZIP } from '@electron-forge/maker-zip';
import { MakerDeb } from '@electron-forge/maker-deb';
import { MakerRpm } from '@electron-forge/maker-rpm';
import { VitePlugin } from '@electron-forge/plugin-vite';
import { FusesPlugin } from '@electron-forge/plugin-fuses';
import { FuseV1Options, FuseVersion } from '@electron/fuses';


const config: ForgeConfig = {
  packagerConfig: {
    asar: true,
    osxSign: {
      optionsForFile: (filepath) => {
        return { entitlements: './assets/entitlements.mac.plist' };
      },
    },
<<<<<<< HEAD
    extraResource: [`./assets/UI/ComfyUIBackend${process.platform == 'win32' ? '.exe' : ''}`],
=======
    extraResource: ['./assets/UI/ComfyUIBackend'],
>>>>>>> 2d38868d
    osxNotarize: {
      appleId: process.env.APPLE_ID,
      appleIdPassword: process.env.APPLE_PASSWORD,
      teamId: process.env.APPLE_TEAM_ID
    }
  },
  rebuildConfig: {},
  hooks: {
    postPackage: async (forgeConfig, packageResult) => {
      console.log('Post-package hook started');
      console.log('Package result:', JSON.stringify(packageResult, null, 2));
    },
    readPackageJson: async (config, packageJson) => {
      return packageJson;
    },
  },
  makers: [
    new MakerSquirrel({}),
    new MakerZIP({}, ['darwin']),
    new MakerRpm({}),
    new MakerDeb({}),
  ],
  plugins: [
    new VitePlugin({
      // `build` can specify multiple entry builds, which can be Main process, Preload scripts, Worker process, etc.
      // If you are familiar with Vite configuration, it will look really familiar.
      build: [
        {
          // `entry` is just an alias for `build.lib.entry` in the corresponding file of `config`.
          entry: 'src/main.ts',
          config: 'vite.main.config.ts',
        },
        {
          entry: 'src/preload.ts',
          config: 'vite.preload.config.ts',
        },
      ],
      renderer: [
        {
          name: 'main_window',
          config: 'vite.renderer.config.ts',
        },
      ],
    }),
    // Fuses are used to enable/disable various Electron functionality
    // at package time, before code signing the application
    new FusesPlugin({
      version: FuseVersion.V1,
      [FuseV1Options.RunAsNode]: false,
      [FuseV1Options.EnableCookieEncryption]: true,
      [FuseV1Options.EnableNodeOptionsEnvironmentVariable]: false,
      [FuseV1Options.EnableNodeCliInspectArguments]: false,
      [FuseV1Options.EnableEmbeddedAsarIntegrityValidation]: true,
      [FuseV1Options.OnlyLoadAppFromAsar]: true,
    }),
  ],
  publishers: [
    {
      name: '@electron-forge/publisher-github',
      platforms: ['darwin'],
      config: {
        repository: {
          owner: 'comfy-org',
          name: 'electron',
        },
        prerelease: true,
      },
    },
  ],
};

export default config;<|MERGE_RESOLUTION|>--- conflicted
+++ resolved
@@ -16,11 +16,7 @@
         return { entitlements: './assets/entitlements.mac.plist' };
       },
     },
-<<<<<<< HEAD
     extraResource: [`./assets/UI/ComfyUIBackend${process.platform == 'win32' ? '.exe' : ''}`],
-=======
-    extraResource: ['./assets/UI/ComfyUIBackend'],
->>>>>>> 2d38868d
     osxNotarize: {
       appleId: process.env.APPLE_ID,
       appleIdPassword: process.env.APPLE_PASSWORD,
